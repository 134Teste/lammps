########################################
# CMake build system
# This file is part of LAMMPS
# Created by Christoph Junghans and Richard Berger
cmake_minimum_required(VERSION 2.8.12)

project(lammps CXX)
set(SOVERSION 0)
set(LAMMPS_SOURCE_DIR ${CMAKE_CURRENT_SOURCE_DIR}/../src)
set(LAMMPS_LIB_SOURCE_DIR ${CMAKE_CURRENT_SOURCE_DIR}/../lib)
set(LAMMPS_LIB_BINARY_DIR ${CMAKE_BINARY_DIR}/lib)

#To not conflict with old Makefile build system, we build everything here
file(GLOB LIB_SOURCES ${LAMMPS_SOURCE_DIR}/*.cpp)
file(GLOB LMP_SOURCES ${LAMMPS_SOURCE_DIR}/main.cpp)
list(REMOVE_ITEM LIB_SOURCES ${LMP_SOURCES})

# Cmake modules/macros are in a subdirectory to keep this file cleaner
set(CMAKE_MODULE_PATH ${CMAKE_CURRENT_SOURCE_DIR}/Modules)

if(NOT CMAKE_BUILD_TYPE AND NOT CMAKE_CXX_FLAGS)
  #release comes with -O3 by default
  set(CMAKE_BUILD_TYPE Release CACHE STRING "Choose the type of build, options are: None Debug Release RelWithDebInfo MinSizeRel." FORCE)
endif(NOT CMAKE_BUILD_TYPE AND NOT CMAKE_CXX_FLAGS)

file(GLOB SRC_FILES ${LAMMPS_SOURCE_DIR}/*.cpp)
list(SORT SRC_FILES)
# check for files installed by make-based buildsystem 
# only run this time consuming check if there are new files
if(NOT SRC_FILES STREQUAL SRC_FILES_CACHED)
  file(GLOB SRC_PKG_FILES ${LAMMPS_SOURCE_DIR}/*/*.cpp)
  message(STATUS "Running check for installed package (this might take a while)")
  foreach(_SRC SRC_PKG_FILES)
    get_filename_component(FILENAME "${_SRC}" NAME)
    if(EXISTS ${LAMMPS_SOURCE_DIR}/${FILENAME})
      message(FATAL_ERROR "Found packages installed by the make-based buildsystem, please run 'make -C ${LAMMPS_SOURCE_DIR} no-all purge'")
    endif()
  endforeach()
  set(SRC_FILES_CACHED "${SRC_FILES}" CACHE INTERNAL "List of file in LAMMPS_SOURCE_DIR" FORCE)
endif()

######################################################################
# compiler tests
# these need ot be done early (before further tests).
#####################################################################
include(CheckCCompilerFlag)

if (${CMAKE_CXX_COMPILER_ID} STREQUAL "Intel")
  set (CMAKE_CXX_FLAGS "${CMAKE_CXX_FLAGS} -restrict")
endif()

########################################################################
# User input options                                                   #
########################################################################
option(BUILD_SHARED_LIBS "Build shared libs" OFF)
if(BUILD_SHARED_LIBS) # for all pkg libs, mpi_stubs and linalg
  set(CMAKE_POSITION_INDEPENDENT_CODE ON)
endif()
option(DEVELOPER_MODE "Enable developer mode" OFF)
mark_as_advanced(DEVELOPER_MODE)
option(CMAKE_VERBOSE_MAKEFILE "Generate verbose Makefiles" OFF)
include(GNUInstallDirs)

set(LAMMPS_LINK_LIBS)
set(LAMMPS_DEPS)
set(LAMMPS_API_DEFINES)

find_package(MPI QUIET)
option(BUILD_MPI "Build MPI version" ${MPI_FOUND})
if(BUILD_MPI)
  find_package(MPI REQUIRED)
  include_directories(${MPI_CXX_INCLUDE_PATH})
  list(APPEND LAMMPS_LINK_LIBS ${MPI_CXX_LIBRARIES})
  option(LAMMPS_LONGLONG_TO_LONG "Workaround if your system or MPI version does not recognize 'long long' data types" OFF)
  if(LAMMPS_LONGLONG_TO_LONG)
    add_definitions(-DLAMMPS_LONGLONG_TO_LONG)
  endif()
else()
  enable_language(C)
  file(GLOB MPI_SOURCES ${LAMMPS_SOURCE_DIR}/STUBS/mpi.c)
  add_library(mpi_stubs STATIC ${MPI_SOURCES})
  include_directories(${LAMMPS_SOURCE_DIR}/STUBS)
  list(APPEND LAMMPS_LINK_LIBS mpi_stubs)
endif()

set(LAMMPS_SIZE_LIMIT "LAMMPS_SMALLBIG" CACHE STRING "Lammps size limit")
set_property(CACHE LAMMPS_SIZE_LIMIT PROPERTY STRINGS LAMMPS_SMALLBIG LAMMPS_BIGBIG LAMMPS_SMALLSMALL)
add_definitions(-D${LAMMPS_SIZE_LIMIT})
set(LAMMPS_API_DEFINES "${LAMMPS_API_DEFINES} -D${LAMMPS_SIZE_LIMIT}")

set(LAMMPS_MEMALIGN "64" CACHE STRING "enables the use of the posix_memalign() call instead of malloc() when large chunks or memory are allocated by LAMMPS")
add_definitions(-DLAMMPS_MEMALIGN=${LAMMPS_MEMALIGN})

option(LAMMPS_EXCEPTIONS "enable the use of C++ exceptions for error messages (useful for library interface)" OFF)
if(LAMMPS_EXCEPTIONS)
  add_definitions(-DLAMMPS_EXCEPTIONS)
  set(LAMMPS_API_DEFINES "${LAMMPS_API_DEFINES} -DLAMMPS_EXCEPTIONS")
endif()

set(LAMMPS_MACHINE "" CACHE STRING "Suffix to append to lmp binary and liblammps (WON'T enable any features automatically")
mark_as_advanced(LAMMPS_MACHINE)
if(LAMMPS_MACHINE)
  set(LAMMPS_MACHINE "_${LAMMPS_MACHINE}")
endif()

option(CMAKE_VERBOSE_MAKEFILE "Verbose makefile" OFF)

option(ENABLE_TESTING "Enable testing" OFF)
if(ENABLE_TESTING)
  enable_testing()
endif(ENABLE_TESTING)

option(ENABLE_ALL "Build all default packages" OFF)
set(DEFAULT_PACKAGES ASPHERE BODY CLASS2 COLLOID COMPRESS CORESHELL DIPOLE GRANULAR
  KSPACE MANYBODY MC MEAM MISC MOLECULE PERI QEQ
  REAX REPLICA RIGID SHOCK SNAP SRD)
set(OTHER_PACKAGES KIM PYTHON MSCG MPIIO VORONOI POEMS LATTE
  USER-ATC USER-AWPMD USER-BOCS USER-CGDNA USER-MESO
  USER-CGSDK USER-COLVARS USER-DIFFRACTION USER-DPD USER-DRUDE USER-EFF
  USER-FEP USER-H5MD USER-LB USER-MANIFOLD USER-MEAMC USER-MGPT USER-MISC
  USER-MOFFF USER-MOLFILE USER-NETCDF USER-PHONON USER-QTB USER-REAXC USER-SMD
  USER-SMTBQ USER-SPH USER-TALLY USER-UEF USER-VTK USER-QUIP USER-QMMM)
set(ACCEL_PACKAGES USER-OMP KOKKOS OPT USER-INTEL GPU)
foreach(PKG ${DEFAULT_PACKAGES})
  option(PKG_${PKG} "Build ${PKG} Package" ${ENABLE_ALL})
endforeach()
foreach(PKG ${ACCEL_PACKAGES} ${OTHER_PACKAGES})
  option(PKG_${PKG} "Build ${PKG} Package" OFF)
endforeach()

macro(pkg_depends PKG1 PKG2)
  if(PKG_${PKG1} AND NOT (PKG_${PKG2} OR BUILD_${PKG2}))
    message(FATAL_ERROR "${PKG1} package needs LAMMPS to be build with ${PKG2}")
  endif()
endmacro()

pkg_depends(MPIIO MPI)
pkg_depends(QEQ MANYBODY)
pkg_depends(USER-ATC MANYBODY)
pkg_depends(USER-LB MPI)
pkg_depends(USER-MISC MANYBODY)
pkg_depends(USER-PHONON KSPACE)
pkg_depends(CORESHELL KSPACE)

######################################################
# packages with special compiler needs or external libs
######################################################
if(PKG_REAX OR PKG_MEAM OR PKG_USER-QUIP OR PKG_USER-QMMM OR PKG_LATTE)
  enable_language(Fortran)
  list(APPEND LAMMPS_LINK_LIBS ${CMAKE_Fortran_IMPLICIT_LINK_LIBRARIES})
endif()

if(PKG_MEAM OR PKG_USER-H5MD OR PKG_USER-QMMM)
  enable_language(C)
endif()

<<<<<<< HEAD
if(PKG_KOKKOS)
=======
if(PKG_MSCG)
  if (CMAKE_VERSION VERSION_LESS "3.1") 
    message(FATAL_ERROR "For the MSCG package you need at least cmake-3.1")
  endif()
>>>>>>> 29e55521
  # starting with CMake 3.1 this is all you have to do to enforce C++11
  set(CMAKE_CXX_STANDARD 11) # C++11...
  set(CMAKE_CXX_STANDARD_REQUIRED ON) #...is required...
  set(CMAKE_CXX_EXTENSIONS OFF) #...without compiler extensions like gnu++11
endif()

find_package(OpenMP QUIET)
option(BUILD_OMP "Build with OpenMP support" ${OpenMP_FOUND})
if(BUILD_OMP OR PKG_USER-OMP OR PKG_KOKKOS OR PKG_USER-INTEL)
  find_package(OpenMP REQUIRED)
  set (CMAKE_C_FLAGS "${CMAKE_C_FLAGS} ${OpenMP_C_FLAGS}")
  set (CMAKE_CXX_FLAGS "${CMAKE_CXX_FLAGS} ${OpenMP_CXX_FLAGS}")
endif()

if(PKG_KSPACE)
  option(FFT_SINGLE "Use single precision FFT instead of double" OFF)
  set(FFTW "FFTW3")
  if(FFT_SINGLE)
    set(FFTW "FFTW3F")
    add_definitions(-DFFT_SINGLE)
  endif()
  find_package(${FFTW} QUIET)
  if(${FFTW}_FOUND)
    set(FFT "${FFTW}" CACHE STRING "FFT library for KSPACE package")
  else()
    set(FFT "KISSFFT" CACHE STRING "FFT library for KSPACE package")
  endif()
  set_property(CACHE FFT PROPERTY STRINGS KISSFFT ${FFTW} MKL)
  if(NOT FFT STREQUAL "KISSFFT")
    find_package(${FFT} REQUIRED)
    if(NOT FFT STREQUAL "FFTW3F")
      add_definitions(-DFFT_FFTW)
    else()
      add_definitions(-DFFT_${FFT})
    endif()
    include_directories(${${FFT}_INCLUDE_DIRS})
    list(APPEND LAMMPS_LINK_LIBS ${${FFT}_LIBRARIES})
  endif()
  set(PACK_OPTIMIZATION "PACK_ARRAY" CACHE STRING "Optimization for FFT")
  set_property(CACHE PACK_OPTIMIZATION PROPERTY STRINGS PACK_ARRAY PACK_POINTER PACK_MEMCPY)
  if(NOT PACK_OPTIMIZATION STREQUAL "PACK_ARRAY")
    add_definitions(-D${PACK_OPTIMIZATION})
  endif()
endif()

if(PKG_MSCG OR PKG_USER-ATC OR PKG_USER-AWPMD OR PKG_USER-QUIP OR PKG_LATTE)
  find_package(LAPACK)
  if(NOT LAPACK_FOUND)
    enable_language(Fortran)
    file(GLOB LAPACK_SOURCES ${LAMMPS_LIB_SOURCE_DIR}/linalg/*.[fF])
    add_library(linalg STATIC ${LAPACK_SOURCES})
    set(LAPACK_LIBRARIES linalg)
  endif()
endif()

if(PKG_PYTHON)
  find_package(PythonInterp REQUIRED)
  find_package(PythonLibs REQUIRED)
  add_definitions(-DLMP_PYTHON)
  include_directories(${PYTHON_INCLUDE_DIR})
  list(APPEND LAMMPS_LINK_LIBS ${PYTHON_LIBRARY})
  if(BUILD_SHARED_LIBS)
    if(NOT PYTHON_INSTDIR)
      execute_process(COMMAND ${PYTHON_EXECUTABLE}
        -c "import distutils.sysconfig as cg; print(cg.get_python_lib(1,0,prefix='${CMAKE_INSTALL_PREFIX}'))"
        OUTPUT_VARIABLE PYTHON_INSTDIR OUTPUT_STRIP_TRAILING_WHITESPACE)
    endif()
    install(FILES ${CMAKE_CURRENT_SOURCE_DIR}/../python/lammps.py DESTINATION ${PYTHON_INSTDIR})
  endif()
endif()

find_package(JPEG QUIET)
option(WITH_JPEG "Enable JPEG support" ${JPEG_FOUND})
if(WITH_JPEG)
  find_package(JPEG REQUIRED)
  add_definitions(-DLAMMPS_JPEG)
  include_directories(${JPEG_INCLUDE_DIR})
  list(APPEND LAMMPS_LINK_LIBS ${JPEG_LIBRARIES})
endif()

find_package(PNG QUIET)
find_package(ZLIB QUIET)
if(PNG_FOUND AND ZLIB_FOUND)
  option(WITH_PNG "Enable PNG support" ON)
else()
  option(WITH_PNG "Enable PNG support" OFF)
endif()
if(WITH_PNG)
  find_package(PNG REQUIRED)
  find_package(ZLIB REQUIRED)
  include_directories(${PNG_INCLUDE_DIRS} ${ZLIB_INCLUDE_DIRS})
  list(APPEND LAMMPS_LINK_LIBS ${PNG_LIBRARIES} ${ZLIB_LIBRARIES})
  add_definitions(-DLAMMPS_PNG)
endif()

find_program(GZIP_EXECUTABLE gzip)
find_package_handle_standard_args(GZIP REQUIRED_VARS GZIP_EXECUTABLE)
option(WITH_GZIP "Enable GZIP support" ${GZIP_FOUND})
if(WITH_GZIP)
  if(NOT GZIP_FOUND)
    message(FATAL_ERROR "gzip executable not found")
  endif()
  add_definitions(-DLAMMPS_GZIP)
endif()

find_program(FFMPEG_EXECUTABLE ffmpeg)
find_package_handle_standard_args(FFMPEG REQUIRED_VARS FFMPEG_EXECUTABLE)
option(WITH_FFMPEG "Enable FFMPEG support" ${FFMPEG_FOUND})
if(WITH_FFMPEG)
  if(NOT FFMPEG_FOUND)
    message(FATAL_ERROR "ffmpeg executable not found")
  endif()
  add_definitions(-DLAMMPS_FFMPEG)
endif()

if(PKG_VORONOI)
  option(DOWNLOAD_VORO "Download voro++ (instead of using the system's one)" OFF)
  if(DOWNLOAD_VORO)
    include(ExternalProject)
    ExternalProject_Add(voro_build
      URL http://math.lbl.gov/voro++/download/dir/voro++-0.4.6.tar.gz
      URL_MD5 2338b824c3b7b25590e18e8df5d68af9
      CONFIGURE_COMMAND "" BUILD_IN_SOURCE 1 INSTALL_COMMAND "" 
      )
    ExternalProject_get_property(voro_build SOURCE_DIR)
    set(VORO_LIBRARIES ${SOURCE_DIR}/src/libvoro++.a)
    set(VORO_INCLUDE_DIRS ${SOURCE_DIR}/src)
    list(APPEND LAMMPS_DEPS voro_build)
  else()
    find_package(VORO)
    if(NOT VORO_FOUND)
      message(FATAL_ERROR "VORO not found, help CMake to find it by setting VORO_LIBRARY and VORO_INCLUDE_DIR, or set DOWNLOAD_VORO=ON to download it")
    endif()
  endif()
  include_directories(${VORO_INCLUDE_DIRS})
  list(APPEND LAMMPS_LINK_LIBS ${VORO_LIBRARIES})
endif()

if(PKG_LATTE)
  option(DOWNLOAD_LATTE "Download latte (instead of using the system's one)" OFF)
  if(DOWNLOAD_LATTE)
    message(STATUS "LATTE not found - we will build our own")
    include(ExternalProject)
    ExternalProject_Add(latte_build
      URL https://github.com/lanl/LATTE/archive/v1.1.1.tar.gz
      URL_MD5 cb86f1d2473ce00aa61ff6a023154b03
      SOURCE_SUBDIR cmake
      CMAKE_ARGS -DCMAKE_INSTALL_PREFIX=<INSTALL_DIR> -DCMAKE_POSITION_INDEPENDENT_CODE=${CMAKE_POSITION_INDEPENDENT_CODE}
      )
    ExternalProject_get_property(latte_build INSTALL_DIR)
    set(LATTE_LIBRARIES ${INSTALL_DIR}/${CMAKE_INSTALL_LIBDIR}/liblatte.a)
    list(APPEND LAMMPS_DEPS latte_build)
  else()
    find_package(LATTE)
    if(NOT LATTE_FOUND)
      message(FATAL_ERROR "LATTE not found, help CMake to find it by setting LATTE_LIBRARY, or set DOWNLOAD_LATTE=ON to download it")
    endif()
  endif()
  list(APPEND LAMMPS_LINK_LIBS ${LATTE_LIBRARIES} ${LAPACK_LIBRARIES})
endif()

if(PKG_USER-MOLFILE)
  add_library(molfile INTERFACE)
  target_include_directories(molfile INTERFACE ${LAMMPS_LIB_SOURCE_DIR}/molfile)
  target_link_libraries(molfile INTERFACE ${CMAKE_DL_LIBS})
  list(APPEND LAMMPS_LINK_LIBS molfile)
endif()

if(PKG_USER-NETCDF)
  find_package(NetCDF REQUIRED)
  include_directories(NETCDF_INCLUDE_DIR)
  list(APPEND LAMMPS_LINK_LIBS ${NETCDF_LIBRARY})
  add_definitions(-DLMP_HAS_NETCDF -DNC_64BIT_DATA=0x0020)
endif()

if(PKG_USER-SMD)
  option(DOWNLOAD_Eigen3 "Download Eigen3 (instead of using the system's one)" OFF)
  if(DOWNLOAD_Eigen3)
    include(ExternalProject)
    ExternalProject_Add(Eigen3_build
      URL http://bitbucket.org/eigen/eigen/get/3.3.4.tar.gz 
      URL_MD5 1a47e78efe365a97de0c022d127607c3
      CONFIGURE_COMMAND "" BUILD_COMMAND "" INSTALL_COMMAND ""
    )
    ExternalProject_get_property(Eigen3_build SOURCE_DIR)
    set(EIGEN3_INCLUDE_DIR ${SOURCE_DIR})
    list(APPEND LAMMPS_DEPS Eigen3_build)
  else()
    find_package(Eigen3)
    if(NOT Eigen3_FOUND)
      message(FATAL_ERROR "Eigen3 not found, help CMake to find it by setting EIGEN3_INCLUDE_DIR, or set DOWNLOAD_Eigen3=ON to download it")
    endif()
  endif()
  include_directories(${EIGEN3_INCLUDE_DIR})
endif()

if(PKG_USER-QUIP)
  find_package(QUIP REQUIRED)
  list(APPEND LAMMPS_LINK_LIBS ${QUIP_LIBRARIES} ${LAPACK_LIBRARIES})
endif()

if(PKG_USER-QMMM)
  message(WARNING "Building QMMM with CMake is still experimental")
  find_package(QE REQUIRED)
  include_directories(${QE_INCLUDE_DIRS})
  list(APPEND LAMMPS_LINK_LIBS ${QE_LIBRARIES})
endif()

if(PKG_USER-VTK)
  find_package(VTK REQUIRED NO_MODULE)
  include(${VTK_USE_FILE})
  add_definitions(-DLAMMPS_VTK)
  list(APPEND LAMMPS_LINK_LIBS ${VTK_LIBRARIES})
endif()

if(PKG_KIM)
  option(DOWNLOAD_KIM "Download kim-api (instead of using the system's one)" OFF)
  if(DOWNLOAD_KIM)
    include(ExternalProject)
    ExternalProject_Add(kim_build
      URL https://github.com/openkim/kim-api/archive/v1.9.5.tar.gz
      URL_MD5 9f66efc128da33039e30659f36fc6d00
      BUILD_IN_SOURCE 1
      CONFIGURE_COMMAND <SOURCE_DIR>/configure --prefix=<INSTALL_DIR>
      )
    ExternalProject_get_property(kim_build INSTALL_DIR)
    set(KIM_INCLUDE_DIRS ${INSTALL_DIR}/include/kim-api-v1)
    set(KIM_LIBRARIES ${INSTALL_DIR}/lib/libkim-api-v1.so)
    list(APPEND LAMMPS_DEPS kim_build)
  else()
    find_package(KIM)
    if(NOT KIM_FOUND)
      message(FATAL_ERROR "KIM not found, help CMake to find it by setting KIM_LIBRARY and KIM_INCLUDE_DIR, or set DOWNLOAD_KIM=ON to download it")
    endif()
  endif()
  list(APPEND LAMMPS_LINK_LIBS ${KIM_LIBRARIES})
  include_directories(${KIM_INCLUDE_DIRS})
endif()

if(PKG_MSCG)
  find_package(GSL REQUIRED)
  option(DOWNLOAD_MSCG "Download latte (instead of using the system's one)" OFF)
  if(DOWNLOAD_MSCG)
    include(ExternalProject)
    if(NOT LAPACK_FOUND)
      set(EXTRA_MSCG_OPTS "-DLAPACK_LIBRARIES=${CMAKE_CURRENT_BINARY_DIR}/liblinalg.a")
    endif()
    ExternalProject_Add(mscg_build
      URL https://github.com/uchicago-voth/MSCG-release/archive/1.7.3.1.tar.gz
      URL_MD5 8c45e269ee13f60b303edd7823866a91
      SOURCE_SUBDIR src/CMake
      CMAKE_ARGS -DCMAKE_INSTALL_PREFIX=<INSTALL_DIR> -DCMAKE_POSITION_INDEPENDENT_CODE=${CMAKE_POSITION_INDEPENDENT_CODE} ${EXTRA_MSCG_OPTS}
      BUILD_COMMAND make mscg INSTALL_COMMAND ""
      )
    ExternalProject_get_property(mscg_build BINARY_DIR)
    set(MSCG_LIBRARIES ${BINARY_DIR}/libmscg.a)
    ExternalProject_get_property(mscg_build SOURCE_DIR)
    set(MSCG_INCLUDE_DIRS ${SOURCE_DIR}/src)
    list(APPEND LAMMPS_DEPS mscg_build)
    if(NOT LAPACK_FOUND)
      file(MAKE_DIRECTORY ${MSCG_INCLUDE_DIRS})
      add_dependencies(mscg_build linalg)
    endif()
  else()
    find_package(MSCG)
    if(NOT MSCG_FOUND)
      message(FATAL_ERROR "MSCG not found, help CMake to find it by setting MSCG_LIBRARY and MSCG_INCLUDE_DIRS, or set DOWNLOAD_MSCG=ON to download it")
    endif()
  endif()
  list(APPEND LAMMPS_LINK_LIBS ${MSCG_LIBRARIES} ${GSL_LIBRARIES} ${LAPACK_LIBRARIES})
  include_directories(${MSCG_INCLUDE_DIRS})
endif()

if(PKG_COMPRESS)
  find_package(ZLIB REQUIRED)
  include_directories(${ZLIB_INCLUDE_DIRS})
  list(APPEND LAMMPS_LINK_LIBS ${ZLIB_LIBRARIES})
endif()

########################################################################
# Basic system tests (standard libraries, headers, functions, types)   #
########################################################################
include(CheckIncludeFileCXX)
foreach(HEADER math.h)
  check_include_file_cxx(${HEADER} FOUND_${HEADER})
  if(NOT FOUND_${HEADER})
    message(FATAL_ERROR "Could not find needed header - ${HEADER}")
  endif(NOT FOUND_${HEADER})
endforeach(HEADER)

set(MATH_LIBRARIES "m" CACHE STRING "math library")
mark_as_advanced( MATH_LIBRARIES )
include(CheckLibraryExists)
foreach(FUNC sin cos)
  check_library_exists(${MATH_LIBRARIES} ${FUNC} "" FOUND_${FUNC}_${MATH_LIBRARIES})
  if(NOT FOUND_${FUNC}_${MATH_LIBRARIES})
    message(FATAL_ERROR "Could not find needed math function - ${FUNC}")
  endif(NOT FOUND_${FUNC}_${MATH_LIBRARIES})
endforeach(FUNC)
list(APPEND LAMMPS_LINK_LIBS ${MATH_LIBRARIES})

######################################
# Generate Basic Style files
######################################
include(StyleHeaderUtils)
RegisterStyles(${LAMMPS_SOURCE_DIR})

##############################################
# add sources of enabled packages
############################################
foreach(PKG ${DEFAULT_PACKAGES} ${OTHER_PACKAGES})
  set(${PKG}_SOURCES_DIR ${LAMMPS_SOURCE_DIR}/${PKG})

  # ignore PKG files which were manually installed in src folder
  # headers are ignored during RegisterStyles
  file(GLOB ${PKG}_SOURCES ${${PKG}_SOURCES_DIR}/*.cpp)
  file(GLOB ${PKG}_HEADERS ${${PKG}_SOURCES_DIR}/*.h)

  foreach(PKG_FILE in ${${PKG}_SOURCES})
      get_filename_component(FNAME ${PKG_FILE} NAME)
      list(REMOVE_ITEM LIB_SOURCES ${LAMMPS_SOURCE_DIR}/${FNAME})
  endforeach()

  foreach(PKG_FILE in ${${PKG}_HEADERS})
      get_filename_component(FNAME ${PKG_FILE} NAME)
      DetectAndRemovePackageHeader(${LAMMPS_SOURCE_DIR}/${FNAME})
  endforeach()

  if(PKG_${PKG})
    # detects styles in package and adds them to global list
    RegisterStyles(${${PKG}_SOURCES_DIR})

    list(APPEND LIB_SOURCES ${${PKG}_SOURCES})
    include_directories(${${PKG}_SOURCES_DIR})
  endif()
endforeach()

##############################################
# add lib sources of (simple) enabled packages
############################################
foreach(SIMPLE_LIB REAX MEAM POEMS USER-ATC USER-AWPMD USER-COLVARS USER-H5MD
  USER-QMMM)
  if(PKG_${SIMPLE_LIB})
    string(REGEX REPLACE "^USER-" "" PKG_LIB "${SIMPLE_LIB}")
    string(TOLOWER "${PKG_LIB}" PKG_LIB)
    file(GLOB_RECURSE ${PKG_LIB}_SOURCES ${LAMMPS_LIB_SOURCE_DIR}/${PKG_LIB}/*.F
      ${LAMMPS_LIB_SOURCE_DIR}/${PKG_LIB}/*.c ${LAMMPS_LIB_SOURCE_DIR}/${PKG_LIB}/*.cpp)
    add_library(${PKG_LIB} STATIC ${${PKG_LIB}_SOURCES})
    list(APPEND LAMMPS_LINK_LIBS ${PKG_LIB})
    if(PKG_LIB STREQUAL awpmd)
      target_include_directories(awpmd PUBLIC ${LAMMPS_LIB_SOURCE_DIR}/awpmd/systems/interact ${LAMMPS_LIB_SOURCE_DIR}/awpmd/ivutils/include)
    elseif(PKG_LIB STREQUAL h5md)
      target_include_directories(h5md PUBLIC ${LAMMPS_LIB_SOURCE_DIR}/h5md/include)
    elseif(PKG_LIB STREQUAL colvars)
      target_compile_options(colvars PRIVATE -DLEPTON)
      target_include_directories(colvars PRIVATE ${LAMMPS_LIB_SOURCE_DIR}/colvars/lepton/include)
      target_include_directories(colvars PUBLIC ${LAMMPS_LIB_SOURCE_DIR}/colvars)
    else()
      target_include_directories(${PKG_LIB} PUBLIC ${LAMMPS_LIB_SOURCE_DIR}/${PKG_LIB})
    endif()
  endif()
endforeach()

if(PKG_USER-AWPMD)
  target_link_libraries(awpmd ${LAPACK_LIBRARIES})
endif()

if(PKG_USER-ATC)
  target_link_libraries(atc ${LAPACK_LIBRARIES})
endif()

if(PKG_USER-H5MD)
  find_package(HDF5 REQUIRED)
  target_link_libraries(h5md ${HDF5_LIBRARIES})
  target_include_directories(h5md PRIVATE ${HDF5_INCLUDE_DIRS})
endif()


######################################################################
# packages which selectively include variants based on enabled styles
# e.g. accelerator packages
######################################################################
if(PKG_USER-OMP)
    set(USER-OMP_SOURCES_DIR ${LAMMPS_SOURCE_DIR}/USER-OMP)
    set(USER-OMP_SOURCES ${USER-OMP_SOURCES_DIR}/thr_data.cpp
                         ${USER-OMP_SOURCES_DIR}/thr_omp.cpp
                         ${USER-OMP_SOURCES_DIR}/fix_nh_omp.cpp
                         ${USER-OMP_SOURCES_DIR}/fix_nh_sphere_omp.cpp)
    set_property(GLOBAL PROPERTY "OMP_SOURCES" "${USER-OMP_SOURCES}")

    # detects styles which have USER-OMP version
    RegisterStylesExt(${USER-OMP_SOURCES_DIR} omp OMP_SOURCES)

    get_property(USER-OMP_SOURCES GLOBAL PROPERTY OMP_SOURCES)

    list(APPEND LIB_SOURCES ${USER-OMP_SOURCES})
    include_directories(${USER-OMP_SOURCES_DIR})
endif()

if(PKG_KOKKOS)
  set(LAMMPS_LIB_KOKKOS_SRC_DIR ${LAMMPS_LIB_SOURCE_DIR}/kokkos)
  set(LAMMPS_LIB_KOKKOS_BIN_DIR ${LAMMPS_LIB_BINARY_DIR}/kokkos)
  add_definitions(-DLMP_KOKKOS)
  add_subdirectory(${LAMMPS_LIB_KOKKOS_SRC_DIR} ${LAMMPS_LIB_KOKKOS_BIN_DIR})

  set(Kokkos_INCLUDE_DIRS ${LAMMPS_LIB_KOKKOS_SRC_DIR}/core/src
                          ${LAMMPS_LIB_KOKKOS_SRC_DIR}/containers/src
                          ${LAMMPS_LIB_KOKKOS_SRC_DIR}/algorithms/src
                          ${LAMMPS_LIB_KOKKOS_BIN_DIR})
  include_directories(${Kokkos_INCLUDE_DIRS})
  list(APPEND LAMMPS_LINK_LIBS kokkos)

  set(KOKKOS_PKG_SOURCES_DIR ${LAMMPS_SOURCE_DIR}/KOKKOS)
  set(KOKKOS_PKG_SOURCES ${KOKKOS_PKG_SOURCES_DIR}/kokkos.cpp
                         ${KOKKOS_PKG_SOURCES_DIR}/atom_kokkos.cpp
                         ${KOKKOS_PKG_SOURCES_DIR}/atom_vec_kokkos.cpp
                         ${KOKKOS_PKG_SOURCES_DIR}/comm_kokkos.cpp
                         ${KOKKOS_PKG_SOURCES_DIR}/comm_tiled_kokkos.cpp
                         ${KOKKOS_PKG_SOURCES_DIR}/neighbor_kokkos.cpp
                         ${KOKKOS_PKG_SOURCES_DIR}/neigh_list_kokkos.cpp
                         ${KOKKOS_PKG_SOURCES_DIR}/neigh_bond_kokkos.cpp
                         ${KOKKOS_PKG_SOURCES_DIR}/fix_nh_kokkos.cpp
                         ${KOKKOS_PKG_SOURCES_DIR}/nbin_kokkos.cpp
                         ${KOKKOS_PKG_SOURCES_DIR}/npair_kokkos.cpp
                         ${KOKKOS_PKG_SOURCES_DIR}/domain_kokkos.cpp
                         ${KOKKOS_PKG_SOURCES_DIR}/modify_kokkos.cpp)
  set_property(GLOBAL PROPERTY "KOKKOS_PKG_SOURCES" "${KOKKOS_PKG_SOURCES}")

  # detects styles which have KOKKOS version
  RegisterStylesExt(${KOKKOS_PKG_SOURCES_DIR} kokkos KOKKOS_PKG_SOURCES)

  # register kokkos-only styles
  RegisterNBinStyle(${KOKKOS_PKG_SOURCES_DIR}/nbin_kokkos.h)
  RegisterNPairStyle(${KOKKOS_PKG_SOURCES_DIR}/npair_kokkos.h)

  if(PKG_USER-DPD)
    get_property(KOKKOS_PKG_SOURCES GLOBAL PROPERTY KOKKOS_PKG_SOURCES)
    list(APPEND KOKKOS_PKG_SOURCES ${KOKKOS_PKG_SOURCES_DIR}/npair_ssa_kokkos.cpp)
    RegisterNPairStyle(${KOKKOS_PKG_SOURCES_DIR}/npair_ssa_kokkos.h)
    set_property(GLOBAL PROPERTY "KOKKOS_PKG_SOURCES" "${KOKKOS_PKG_SOURCES}")
  endif()

  get_property(KOKKOS_PKG_SOURCES GLOBAL PROPERTY KOKKOS_PKG_SOURCES)

  list(APPEND LIB_SOURCES ${KOKKOS_PKG_SOURCES})
  include_directories(${KOKKOS_PKG_SOURCES_DIR})
endif()

if(PKG_OPT)
    set(OPT_SOURCES_DIR ${LAMMPS_SOURCE_DIR}/OPT)
    set(OPT_SOURCES)
    set_property(GLOBAL PROPERTY "OPT_SOURCES" "${OPT_SOURCES}")

    # detects styles which have OPT version
    RegisterStylesExt(${OPT_SOURCES_DIR} opt OPT_SOURCES)

    get_property(OPT_SOURCES GLOBAL PROPERTY OPT_SOURCES)

    list(APPEND LIB_SOURCES ${OPT_SOURCES})
    include_directories(${OPT_SOURCES_DIR})
endif()

if(PKG_USER-INTEL)
    if(NOT DEVELOPER_MODE)
      if(NOT CMAKE_CXX_COMPILER_ID STREQUAL "Intel")
        message(FATAL_ERROR "USER-INTEL is only useful together with intel compiler")
      endif()
      if(CMAKE_CXX_COMPILER_VERSION VERSION_LESS 16)
        message(FATAL_ERROR "USER-INTEL is needed at least 2016 intel compiler, found ${CMAKE_CXX_COMPILER_VERSION}")
      endif()
    endif()
    option(INJECT_INTEL_FLAG "Inject OMG fast flags for USER-INTEL" ON)
    if(INJECT_INTEL_FLAG AND CMAKE_CXX_COMPILER_ID STREQUAL "Intel")
      if(CMAKE_CXX_COMPILER_VERSION VERSION_EQUAL 17.3 OR CMAKE_CXX_COMPILER_VERSION VERSION_EQUAL 17.4)
        set(CMAKE_CXX_FLAGS "${CMAKE_CXX_FLAGS} -xCOMMON-AVX512")
      else()
        set(CMAKE_CXX_FLAGS "${CMAKE_CXX_FLAGS} -xHost")
      endif()
      include(CheckCXXCompilerFlag)
      foreach(_FLAG -qopenmp -qno-offload -fno-alias -ansi-alias -restrict -DLMP_INTEL_USELRT -DLMP_USE_MKL_RNG -O2 "-fp-model fast=2" -no-prec-div -qoverride-limits -qopt-zmm-usage=high)
        check_cxx_compiler_flag("${__FLAG}" COMPILER_SUPPORTS${_FLAG})
        if(COMPILER_SUPPORTS${_FLAG})
          set(CMAKE_CXX_FLAGS "${CMAKE_CXX_FLAGS} ${_FLAG}")
        endif()
      endforeach()
    endif()
    set(USER-INTEL_SOURCES_DIR ${LAMMPS_SOURCE_DIR}/USER-INTEL)
    set(USER-INTEL_SOURCES ${USER-INTEL_SOURCES_DIR}/intel_preprocess.h
                           ${USER-INTEL_SOURCES_DIR}/intel_buffers.h
                           ${USER-INTEL_SOURCES_DIR}/intel_buffers.cpp
                           ${USER-INTEL_SOURCES_DIR}/math_extra_intel.h
                           ${USER-INTEL_SOURCES_DIR}/nbin_intel.h
                           ${USER-INTEL_SOURCES_DIR}/nbin_intel.cpp
                           ${USER-INTEL_SOURCES_DIR}/npair_intel.h
                           ${USER-INTEL_SOURCES_DIR}/npair_intel.cpp
                           ${USER-INTEL_SOURCES_DIR}/intel_simd.h
                           ${USER-INTEL_SOURCES_DIR}/intel_intrinsics.h)

    set_property(GLOBAL PROPERTY "USER-INTEL_SOURCES" "${USER-INTEL_SOURCES}")

    # detects styles which have USER-INTEL version
    RegisterStylesExt(${USER-INTEL_SOURCES_DIR} opt USER-INTEL_SOURCES)

    get_property(USER-INTEL_SOURCES GLOBAL PROPERTY USER-INTEL_SOURCES)

    list(APPEND LIB_SOURCES ${USER-INTEL_SOURCES})
    include_directories(${USER-INTEL_SOURCES_DIR})
endif()

if(PKG_GPU)
    if (CMAKE_VERSION VERSION_LESS "3.1") 
      message(FATAL_ERROR "For the GPU package you need at least cmake-3.1")
    endif()
    set(GPU_SOURCES_DIR ${LAMMPS_SOURCE_DIR}/GPU)
    set(GPU_SOURCES ${GPU_SOURCES_DIR}/gpu_extra.h
                    ${GPU_SOURCES_DIR}/fix_gpu.h
                    ${GPU_SOURCES_DIR}/fix_gpu.cpp)

    set(GPU_API "OpenCL" CACHE STRING "API used by GPU package")
    set_property(CACHE GPU_API PROPERTY STRINGS OpenCL CUDA)

    set(GPU_PREC "SINGLE_DOUBLE" CACHE STRING "LAMMPS GPU precision size")
    set_property(CACHE GPU_PREC PROPERTY STRINGS SINGLE_DOUBLE SINGLE_SINGLE DOUBLE_DOUBLE)

    file(GLOB GPU_LIB_SOURCES ${LAMMPS_LIB_SOURCE_DIR}/gpu/*.cpp)
    file(MAKE_DIRECTORY ${LAMMPS_LIB_BINARY_DIR}/gpu)

    if(GPU_API STREQUAL "CUDA")
      find_package(CUDA REQUIRED)
      find_program(BIN2C bin2c)
      if(NOT BIN2C)
        message(FATAL_ERROR "Couldn't find bin2c, use -DBIN2C helping cmake to find it.")
      endif()
      option(CUDPP_OPT "Enable CUDPP_OPT" ON)

      set(GPU_ARCH "sm_30" CACHE STRING "LAMMPS GPU CUDA SM architecture")
      set_property(CACHE GPU_ARCH PROPERTY STRINGS sm_10 sm_20 sm_30 sm_60)

      file(GLOB GPU_LIB_CU ${LAMMPS_LIB_SOURCE_DIR}/gpu/*.cu ${CMAKE_CURRENT_SOURCE_DIR}/gpu/*.cu)
      list(REMOVE_ITEM GPU_LIB_CU ${LAMMPS_LIB_SOURCE_DIR}/gpu/lal_pppm.cu)

      cuda_include_directories(${LAMMPS_LIB_SOURCE_DIR}/gpu ${LAMMPS_LIB_BINARY_DIR}/gpu)

      if(CUDPP_OPT)
        cuda_include_directories(${LAMMPS_LIB_SOURCE_DIR}/gpu/cudpp_mini)
        file(GLOB GPU_LIB_CUDPP_SOURCES ${LAMMPS_LIB_SOURCE_DIR}/gpu/cudpp_mini/*.cpp)
        file(GLOB GPU_LIB_CUDPP_CU ${LAMMPS_LIB_SOURCE_DIR}/gpu/cudpp_mini/*.cu)
      endif()

      cuda_compile_cubin(GPU_GEN_OBJS ${GPU_LIB_CU} OPTIONS
                   -DUNIX -O3 -Xptxas -v --use_fast_math -DNV_KERNEL -DUCL_CUDADR -arch=${GPU_ARCH} -D_${GPU_PREC})

      cuda_compile(GPU_OBJS ${GPU_LIB_CUDPP_CU} OPTIONS $<$<BOOL:${BUILD_SHARED_LIBS}>:-Xcompiler=-fPIC>
                   -DUNIX -O3 -Xptxas -v --use_fast_math -DUCL_CUDADR -arch=${GPU_ARCH} -D_${GPU_PREC})

      foreach(CU_OBJ ${GPU_GEN_OBJS})
        get_filename_component(CU_NAME ${CU_OBJ} NAME_WE)
        string(REGEX REPLACE "^.*_lal_" "" CU_NAME "${CU_NAME}")
        add_custom_command(OUTPUT ${LAMMPS_LIB_BINARY_DIR}/gpu/${CU_NAME}_cubin.h
          COMMAND ${BIN2C} -c -n ${CU_NAME} ${CU_OBJ} > ${LAMMPS_LIB_BINARY_DIR}/gpu/${CU_NAME}_cubin.h
          DEPENDS ${CU_OBJ}
          COMMENT "Generating ${CU_NAME}_cubin.h")
        list(APPEND GPU_LIB_SOURCES ${LAMMPS_LIB_BINARY_DIR}/gpu/${CU_NAME}_cubin.h)
      endforeach()
      set_directory_properties(PROPERTIES ADDITIONAL_MAKE_CLEAN_FILES "${LAMMPS_LIB_BINARY_DIR}/gpu/*_cubin.h")


      add_library(gpu STATIC ${GPU_LIB_SOURCES} ${GPU_LIB_CUDPP_SOURCES} ${GPU_OBJS})
      target_link_libraries(gpu ${CUDA_LIBRARIES} ${CUDA_CUDA_LIBRARY})
      target_include_directories(gpu PRIVATE ${LAMMPS_LIB_BINARY_DIR}/gpu ${CUDA_INCLUDE_DIRS})
      target_compile_definitions(gpu PRIVATE -D_${GPU_PREC} -DMPI_GERYON -DUCL_NO_EXIT)
      if(CUDPP_OPT)
        target_include_directories(gpu PRIVATE ${LAMMPS_LIB_SOURCE_DIR}/gpu/cudpp_mini)
        target_compile_definitions(gpu PRIVATE -DUSE_CUDPP)
      endif()

      list(APPEND LAMMPS_LINK_LIBS gpu)

      add_executable(nvc_get_devices ${LAMMPS_LIB_SOURCE_DIR}/gpu/geryon/ucl_get_devices.cpp)
      target_compile_definitions(nvc_get_devices PRIVATE -DUCL_CUDADR)
      target_link_libraries(nvc_get_devices PRIVATE ${CUDA_LIBRARIES} ${CUDA_CUDA_LIBRARY})
      target_include_directories(nvc_get_devices PRIVATE ${CUDA_INCLUDE_DIRS})


    elseif(GPU_API STREQUAL "OpenCL")
      find_package(OpenCL REQUIRED)
      set(OCL_TUNE "GENERIC" CACHE STRING "OpenCL Device Tuning")
      set_property(CACHE OCL_TUNE PROPERTY STRINGS INTEL FERMI KEPLER CYPRESS GENERIC)

      include(OpenCLUtils)
      set(OCL_COMMON_HEADERS ${LAMMPS_LIB_SOURCE_DIR}/gpu/lal_preprocessor.h ${LAMMPS_LIB_SOURCE_DIR}/gpu/lal_aux_fun1.h)

      file(GLOB GPU_LIB_CU ${LAMMPS_LIB_SOURCE_DIR}/gpu/*.cu)
      list(REMOVE_ITEM GPU_LIB_CU ${LAMMPS_LIB_SOURCE_DIR}/gpu/lal_gayberne.cu ${LAMMPS_LIB_SOURCE_DIR}/gpu/lal_gayberne_lj.cu)

      foreach(GPU_KERNEL ${GPU_LIB_CU})
          get_filename_component(basename ${GPU_KERNEL} NAME_WE)
          string(SUBSTRING ${basename} 4 -1 KERNEL_NAME)
          GenerateOpenCLHeader(${KERNEL_NAME} ${CMAKE_CURRENT_BINARY_DIR}/gpu/${KERNEL_NAME}_cl.h ${OCL_COMMON_HEADERS} ${GPU_KERNEL})
          list(APPEND GPU_LIB_SOURCES ${CMAKE_CURRENT_BINARY_DIR}/gpu/${KERNEL_NAME}_cl.h)
      endforeach()

      GenerateOpenCLHeader(gayberne ${CMAKE_CURRENT_BINARY_DIR}/gpu/gayberne_cl.h ${OCL_COMMON_HEADERS} ${LAMMPS_LIB_SOURCE_DIR}/gpu/lal_ellipsoid_extra.h ${LAMMPS_LIB_SOURCE_DIR}/gpu/lal_gayberne.cu)
      GenerateOpenCLHeader(gayberne_lj ${CMAKE_CURRENT_BINARY_DIR}/gpu/gayberne_lj_cl.h ${OCL_COMMON_HEADERS} ${LAMMPS_LIB_SOURCE_DIR}/gpu/lal_ellipsoid_extra.h ${LAMMPS_LIB_SOURCE_DIR}/gpu/lal_gayberne_lj.cu)
      list(APPEND GPU_LIB_SOURCES ${CMAKE_CURRENT_BINARY_DIR}/gpu/gayberne_cl.h ${CMAKE_CURRENT_BINARY_DIR}/gpu/gayberne_lj_cl.h)

      add_library(gpu STATIC ${GPU_LIB_SOURCES})
      target_link_libraries(gpu ${OpenCL_LIBRARIES})
      target_include_directories(gpu PRIVATE ${CMAKE_CURRENT_BINARY_DIR}/gpu ${OpenCL_INCLUDE_DIRS})
      target_compile_definitions(gpu PRIVATE -D_${GPU_PREC} -DMPI_GERYON -DUCL_NO_EXIT)
      target_compile_definitions(gpu PRIVATE -DUSE_OPENCL)

      list(APPEND LAMMPS_LINK_LIBS gpu)

      add_executable(ocl_get_devices ${LAMMPS_LIB_SOURCE_DIR}/gpu/geryon/ucl_get_devices.cpp)
      target_compile_definitions(ocl_get_devices PRIVATE -DUCL_OPENCL)
      target_link_libraries(ocl_get_devices PRIVATE ${OpenCL_LIBRARIES})
      target_include_directories(ocl_get_devices PRIVATE ${OpenCL_INCLUDE_DIRS})
    endif()

    # GPU package
    FindStyleHeaders(${GPU_SOURCES_DIR} FIX_CLASS fix_ FIX)

    set_property(GLOBAL PROPERTY "GPU_SOURCES" "${GPU_SOURCES}")

    # detects styles which have GPU version
    RegisterStylesExt(${GPU_SOURCES_DIR} gpu GPU_SOURCES)

    get_property(GPU_SOURCES GLOBAL PROPERTY GPU_SOURCES)

    list(APPEND LIB_SOURCES ${GPU_SOURCES})
    include_directories(${GPU_SOURCES_DIR})
endif()

######################################################
# Generate style headers based on global list of
# styles registered during package selection
######################################################
set(LAMMPS_STYLE_HEADERS_DIR ${CMAKE_CURRENT_BINARY_DIR}/styles)

GenerateStyleHeaders(${LAMMPS_STYLE_HEADERS_DIR})

include_directories(${LAMMPS_SOURCE_DIR})
include_directories(${LAMMPS_STYLE_HEADERS_DIR})

###########################################
# Actually add executable and lib to build
############################################
add_library(lammps ${LIB_SOURCES})
list(REMOVE_DUPLICATES LAMMPS_LINK_LIBS)
target_link_libraries(lammps ${LAMMPS_LINK_LIBS})
if(LAMMPS_DEPS)
  add_dependencies(lammps ${LAMMPS_DEPS})
endif()
set_target_properties(lammps PROPERTIES OUTPUT_NAME lammps${LAMMPS_MACHINE})
if(BUILD_SHARED_LIBS)
  set_target_properties(lammps PROPERTIES SOVERSION ${SOVERSION})
  install(TARGETS lammps LIBRARY DESTINATION ${CMAKE_INSTALL_LIBDIR} ARCHIVE DESTINATION ${CMAKE_INSTALL_LIBDIR})
  install(FILES ${LAMMPS_SOURCE_DIR}/library.h DESTINATION ${CMAKE_INSTALL_INCLUDEDIR}/lammps)
  configure_file(pkgconfig/liblammps.pc.in ${CMAKE_CURRENT_BINARY_DIR}/liblammps${LAMMPS_MACHINE}.pc @ONLY)
  install(FILES ${CMAKE_CURRENT_BINARY_DIR}/liblammps${LAMMPS_MACHINE}.pc DESTINATION ${CMAKE_INSTALL_LIBDIR}/pkgconfig)
endif()

add_executable(lmp ${LMP_SOURCES})
target_link_libraries(lmp lammps)
set_target_properties(lmp PROPERTIES OUTPUT_NAME lmp${LAMMPS_MACHINE})
install(TARGETS lmp DESTINATION ${CMAKE_INSTALL_BINDIR})
if(ENABLE_TESTING)
  add_test(ShowHelp lmp${LAMMPS_MACHINE} -help)
endif()

##################################
# Print package summary
##################################
foreach(PKG ${DEFAULT_PACKAGES} ${OTHER_PACKAGES} ${ACCEL_PACKAGES})
  if(PKG_${PKG})
    message(STATUS "Building package: ${PKG}")
  endif()
endforeach()

string(TOUPPER "${CMAKE_BUILD_TYPE}" BTYPE)
get_directory_property(CPPFLAGS DIRECTORY ${CMAKE_SOURCE_DIR} COMPILE_DEFINITIONS)
include(FeatureSummary)
feature_summary(INCLUDE_QUIET_PACKAGES WHAT ALL)
message(STATUS "<<< Build configuration >>>
   Build type       ${CMAKE_BUILD_TYPE}
   Install path     ${CMAKE_INSTALL_PREFIX}
   Compilers and Flags:
   C++ Compiler     ${CMAKE_CXX_COMPILER}
       Type         ${CMAKE_CXX_COMPILER_ID}
       Version      ${CMAKE_CXX_COMPILER_VERSION}
   C++ Flags        ${CMAKE_CXX_FLAGS} ${CMAKE_CXX_FLAGS_${BTYPE}}
   Defines          ${CPPFLAGS}")
get_property(LANGUAGES GLOBAL PROPERTY ENABLED_LANGUAGES)
list (FIND LANGUAGES "Fortran" _index)
if (${_index} GREATER -1)
  message(STATUS "Fortran Compiler ${CMAKE_Fortran_COMPILER} 
           Type     ${CMAKE_Fortran_COMPILER_ID}
           Version  ${CMAKE_Fortran_COMPILER_VERSION}
   Fortran Flags    ${CMAKE_Fortran_FLAGS} ${CMAKE_Fortran_FLAGS_${BTYPE}}")
endif()
list (FIND LANGUAGES "C" _index)
if (${_index} GREATER -1)
  message(STATUS "C Compiler ${CMAKE_C_COMPILER} 
     Type     ${CMAKE_C_COMPILER_ID}
     Version  ${CMAKE_C_COMPILER_VERSION}
     C Flags  ${CMAKE_C_FLAGS} ${CMAKE_C_FLAGS_${BTYPE}}")
endif()
if(CMAKE_EXE_LINKER_FLAGS)
  message(STATUS "Linker flags:
   Executable      ${CMAKE_EXE_LINKER_FLAGS}")
  endif()
if(BUILD_SHARED_LIBS)
  message(STATUS "Shared libraries  ${CMAKE_SHARED_LINKER_FLAGS}")
else()
  message(STATUS "Static libraries  ${CMAKE_STATIC_LINKER_FLAGS}")
endif()
message(STATUS "Link libraries: ${LAMMPS_LINK_LIBS}")
if(BUILD_MPI)
  message(STATUS "Using mpi with headers in ${MPI_CXX_INCLUDE_PATH} and ${MPI_CXX_LIBRARIES}")
endif()
if(ENABLED_GPU)
  message(STATUS "GPU Api: ${GPU_API}")
  if(GPU_API STREQUAL "CUDA")
    message(STATUS "GPU Arch: ${GPU_ARCH}")
  elseif(GPU_API STREQUAL "OpenCL")
    message(STATUS "OCL Tune: ${OCL_TUNE}")
  endif()
endif()
if(PKG_KSPACE)
  message(STATUS "Using ${FFT} as FFT")
endif()<|MERGE_RESOLUTION|>--- conflicted
+++ resolved
@@ -152,20 +152,6 @@
 
 if(PKG_MEAM OR PKG_USER-H5MD OR PKG_USER-QMMM)
   enable_language(C)
-endif()
-
-<<<<<<< HEAD
-if(PKG_KOKKOS)
-=======
-if(PKG_MSCG)
-  if (CMAKE_VERSION VERSION_LESS "3.1") 
-    message(FATAL_ERROR "For the MSCG package you need at least cmake-3.1")
-  endif()
->>>>>>> 29e55521
-  # starting with CMake 3.1 this is all you have to do to enforce C++11
-  set(CMAKE_CXX_STANDARD 11) # C++11...
-  set(CMAKE_CXX_STANDARD_REQUIRED ON) #...is required...
-  set(CMAKE_CXX_EXTENSIONS OFF) #...without compiler extensions like gnu++11
 endif()
 
 find_package(OpenMP QUIET)
