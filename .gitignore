--- conflicted
+++ resolved
@@ -33,14 +33,6 @@
 .Trashes
 ehthumbs.db
 Thumbs.db
-<<<<<<< HEAD
-test
-test_meam
-srcBACKUP
-model
-doc/old
-doc/html
-=======
 
 #cmake
 /build*
@@ -48,5 +40,4 @@
 /CMakeFiles/
 /Makefile
 /cmake_install.cmake
-/lmp
->>>>>>> b11fe2ed
+/lmp