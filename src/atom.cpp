--- conflicted
+++ resolved
@@ -798,7 +798,6 @@
 {
   return new T(lmp);
 }
-
 
 /* ---------------------------------------------------------------------- */
 
@@ -2521,7 +2520,6 @@
   }
 }
 
-<<<<<<< HEAD
 /** Provide access to internal data of the Atom class by keyword
  *
 \verbatim embed:rst
@@ -2635,19 +2633,10 @@
 
 void *Atom::extract(char *name)
 {
-  /* NOTE: this array is only of length ntypes+1 */
-=======
-/* ----------------------------------------------------------------------
-   return a pointer to a named internal variable
-   if don't recognize name, return NULL
-------------------------------------------------------------------------- */
-
-void *Atom::extract(char *name)
-{
   // --------------------------------------------------------------------
   // 5th customization section: customize by adding new variable name
 
->>>>>>> b799e44e
+  /* NOTE: this array is only of length ntypes+1 */
   if (strcmp(name,"mass") == 0) return (void *) mass;
 
   if (strcmp(name,"id") == 0) return (void *) tag;
@@ -2733,38 +2722,3 @@
 
   return bytes;
 }
-<<<<<<< HEAD
-
-/* ----------------------------------------------------------------------
-   accumulate per-atom vec names in memstr, padded by spaces
-   return 1 if padded str is not already in memlist, else 0
-------------------------------------------------------------------------- */
-
-int Atom::memcheck(const char *str)
-{
-  int n = strlen(str) + 3;
-  char *padded = new char[n];
-  strcpy(padded," ");
-  strcat(padded,str);
-  strcat(padded," ");
-
-  if (strstr(memstr,padded)) {
-    delete [] padded;
-    return 0;
-  }
-
-  if ((int)strlen(memstr) + n >= memlength) {
-    memlength += DELTA_MEMSTR;
-    memory->grow(memstr,memlength,"atom:memstr");
-  }
-
-  strcat(memstr,padded);
-  delete [] padded;
-  return 1;
-}
-
-// Local Variables:
-// fill-column: 72
-// End:
-=======
->>>>>>> b799e44e
