--- conflicted
+++ resolved
@@ -209,7 +209,6 @@
 bdiam
 bdw
 Beckman
-behaviour
 Belak
 Bellott
 benchmarking
@@ -355,7 +354,6 @@
 cdof
 ceil
 Ceil
-centerline
 centro
 centroid
 Centroid
@@ -2755,11 +2753,8 @@
 SHM
 shm
 shockvel
-<<<<<<< HEAD
 shrinkexceed
-=======
 Shugaev
->>>>>>> a598a66e
 si
 SiC
 Siepmann
